--- conflicted
+++ resolved
@@ -1,8 +1,5 @@
-<<<<<<< HEAD
 use actix_web::{web, App, HttpServer, Responder, HttpResponse};
-=======
-use actix_web::{web, App, HttpServer, Responder};
->>>>>>> 23fcd040
+
 use p2p_network::NetworkManager;
 use std::sync::Arc;
 
@@ -23,10 +20,8 @@
         HttpServer::new(move || {
             App::new()
                 .app_data(web::Data::new(data.clone()))
-<<<<<<< HEAD
                 .route("/", web::get().to(index))
-=======
->>>>>>> 23fcd040
+
                 .route("/peers", web::get().to(get_peers))
         })
         .bind(&self.address)?
@@ -40,12 +35,11 @@
     let list: Vec<String> = peers.keys().map(|p| p.to_string()).collect();
     web::Json(list)
 }
-<<<<<<< HEAD
+
 
 async fn index() -> impl Responder {
     HttpResponse::Ok()
         .content_type("text/html")
         .body("<h1>P2P Dashboard</h1>")
 }
-=======
->>>>>>> 23fcd040
+
